--- conflicted
+++ resolved
@@ -137,7 +137,6 @@
     }
 }
 
-<<<<<<< HEAD
 impl<I, T, K> Terms<T, K> for TermsIter<I>
 where
     I: Iterator + Clone,
@@ -173,8 +172,6 @@
 {
 }
 
-=======
->>>>>>> 2945158d
 pub enum Hamil<T, K> {
     Offset(T),
     Sum(Box<Self>, Box<Self>),
